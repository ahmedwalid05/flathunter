[[source]]
url = "https://pypi.python.org/simple"
verify_ssl = true
name = "pypi"

[packages]
beautifulsoup4 = "==4.8.1"
bs4 = "==0.0.1"
certifi = "==2019.9.11"
chardet = "==3.0.4"
idna = "==2.8"
PyYAML = "==5.1.2"
requests = "==2.22.0"
urllib3 = "==1.25.6"
lxml = "==4.4.1"
coverage = "*"
codecov = "*"
requests-mock = "*"
Flask = "*"
Flask-API = "*"
firebase-admin = "*"
mock-firestore = "*"
<<<<<<< HEAD
pytest-mock = "*"
=======
pytest = "*"
>>>>>>> 3ca75c35

[dev-packages]

[requires]
python_version = "3.7"<|MERGE_RESOLUTION|>--- conflicted
+++ resolved
@@ -20,11 +20,8 @@
 Flask-API = "*"
 firebase-admin = "*"
 mock-firestore = "*"
-<<<<<<< HEAD
 pytest-mock = "*"
-=======
 pytest = "*"
->>>>>>> 3ca75c35
 
 [dev-packages]
 
