--- conflicted
+++ resolved
@@ -279,7 +279,6 @@
         """Webhook for sending Slack messages"""
         return self._read_yaml_path('slack.webhook_url', "")
 
-<<<<<<< HEAD
     def sqs_details(self):
         """AWS account details and SQS queue name"""
         return {
@@ -287,10 +286,7 @@
             "secret_access_key": self._read_yaml_path('aws.secret_access_key', ""),
             "sqs_queue_name": self._read_yaml_path('aws.sqs_queue_name', "")
         }
-    def apprise_urls(self):
-=======
     def apprise_urls(self) -> List[str]:
->>>>>>> c9627210
         """Notification URLs for Apprise"""
         return self._read_yaml_path('apprise', [])
 
